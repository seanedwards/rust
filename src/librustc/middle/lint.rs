--- conflicted
+++ resolved
@@ -753,11 +753,7 @@
 fn check_item_ctypes(cx: ty::ctxt, it: @ast::item) {
 
     fn check_foreign_fn(cx: ty::ctxt, fn_id: ast::node_id,
-<<<<<<< HEAD
-                       decl: &ast::fn_decl) {
-=======
-                        decl: ast::fn_decl) {
->>>>>>> d0a12347
+                        decl: &ast::fn_decl) {
         let tys = vec::map(decl.inputs, |a| a.ty );
         for vec::each(vec::append_one(tys, decl.output)) |ty| {
             match ty.node {
@@ -790,15 +786,9 @@
       if attr::foreign_abi(it.attrs) !=
             either::Right(ast::foreign_abi_rust_intrinsic) => {
         for nmod.items.each |ni| {
-<<<<<<< HEAD
             match /*bad*/copy ni.node {
               ast::foreign_item_fn(ref decl, _, _) => {
                 check_foreign_fn(cx, it.id, decl);
-=======
-            match ni.node {
-              ast::foreign_item_fn(ref decl, _, _) => {
-                check_foreign_fn(cx, it.id, *decl);
->>>>>>> d0a12347
               }
               // FIXME #4622: Not implemented.
               ast::foreign_item_const(*) => {}
